--- conflicted
+++ resolved
@@ -2427,7 +2427,6 @@
 	Remove erroneous app/nullproblem and app/tutorial3copy directories.
 	Fixed bug in Makefile: make doc failed to utilize the $CLASSPATH variable
 
-<<<<<<< HEAD
 26 Prerelease Schmirelease
    	This version reorganizes the source tree to match the
    	     directory structure required by Apache Maven. Notably,
@@ -2467,7 +2466,4 @@
 	Fixed bug in docs/manual.tex that prevented it from building
    	     with TeXLive 2017.
 	Fixed an incorrect comment in nsga2.params
-	Added ec.eda.Amalgam package
-=======
-26 Prerelease, shemerelease...
->>>>>>> 5885d612
+	Added ec.eda.Amalgam package